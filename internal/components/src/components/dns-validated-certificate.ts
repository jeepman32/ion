--- conflicted
+++ resolved
@@ -58,18 +58,10 @@
               records: [option.resourceRecordValue],
               ttl: 60,
             },
-<<<<<<< HEAD
             { parent }
           )
       )
     );
-=======
-            { parent },
-          ),
-        );
-      });
-    });
->>>>>>> 8e22674d
 
     const certificateValidation = new aws.acm.CertificateValidation(
       `${name}Validation`,
