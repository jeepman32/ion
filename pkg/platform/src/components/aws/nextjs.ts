--- conflicted
+++ resolved
@@ -1091,16 +1091,6 @@
       });
     }
 
-<<<<<<< HEAD
-    function useCloudFrontFunctionPrerenderBypassHeaderInjection() {
-      // In Next.js page router preview mode (depends on the cookie __prerender_bypass),
-      // to ensure we receive the cached page instead of the preview version, we set the
-      // header "x-prerender-bypass", and add it to cache policy's allowed headers.
-      return `
-  if (request.cookies["__prerender_bypass"]) {
-    request.headers["x-prerender-bypass"] = { value: "true" };
-  }`;
-=======
     function useRoutes() {
       if (_routes) return _routes;
 
@@ -1315,7 +1305,6 @@
   request.headers["x-open-next-longitude"] = request.headers["cloudfront-viewer-longitude"];
 }
     `;
->>>>>>> d4f91f3f
     }
 
     function handleMissingSourcemap() {
