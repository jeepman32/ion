package ui

import (
	"fmt"
	"log/slog"
	"strings"
	"time"

	"github.com/briandowns/spinner"
	"github.com/fatih/color"
	"github.com/pulumi/pulumi/sdk/v3/go/common/apitype"
	"github.com/pulumi/pulumi/sdk/v3/go/common/resource"
	"github.com/sst/ion/pkg/project"
	"github.com/sst/ion/pkg/server"
)

type ProgressMode string

const (
	ProgressModeDev     ProgressMode = "dev"
	ProgressModeDeploy  ProgressMode = "deploy"
	ProgressModeRemove  ProgressMode = "remove"
	ProgressModeRefresh ProgressMode = "refresh"
)

const (
	IconX     = "×"
	IconCheck = "✓"
)

type UI struct {
	spinner     *spinner.Spinner
	mode        ProgressMode
	hasProgress bool
	pending     map[string]string
	dedupe      map[string]bool
	timing      map[string]time.Time
	hints       map[string]string
	parents     map[string]string
	footer      string
	colors      map[string]color.Attribute
	workerTime  map[string]time.Time
	complete    *project.CompleteEvent
}

func New(mode ProgressMode) *UI {
	result := &UI{
		spinner:    spinner.New(spinner.CharSets[14], 100*time.Millisecond),
		mode:       mode,
		colors:     map[string]color.Attribute{},
		workerTime: map[string]time.Time{},
	}
	result.Reset()
	return result
}

func (u *UI) Reset() {
	u.hasProgress = false
	u.parents = map[string]string{}
	u.hints = map[string]string{}
	u.pending = map[string]string{}
	u.dedupe = map[string]bool{}
	u.timing = map[string]time.Time{}
}

func (u *UI) Trigger(evt *project.StackEvent) {
	if evt.ConcurrentUpdateEvent != nil {
		u.printEvent(color.FgRed, "Locked", "A concurrent update was detected on the stack. Run `sst unlock` to delete the lock file and retry.")
	}
	if evt.StackCommandEvent != nil {
		u.spinner.Disable()

		if evt.StackCommandEvent.Command == "up" {
			color.New(color.FgYellow, color.Bold).Print("~")
			color.New(color.FgWhite, color.Bold).Println("  Deploying")
			u.spinner.Suffix = "  Deploying..."
		}

		if evt.StackCommandEvent.Command == "destroy" {
			color.New(color.FgRed, color.Bold).Print("~")
			color.New(color.FgWhite, color.Bold).Println("  Removing")
			u.spinner.Suffix = "  Removing..."
		}

		if evt.StackCommandEvent.Command == "refresh" {
			color.New(color.FgBlue, color.Bold).Print("~")
			color.New(color.FgWhite, color.Bold).Println("  Refreshing")
			u.spinner.Suffix = "  Refreshing..."
		}

		fmt.Println()
		u.spinner.Start()
		u.spinner.Enable()
		return
	}

	if evt.SummaryEvent != nil {
		u.spinner.Suffix = "  Finalizing..."
	}

	if evt.StdOutEvent != nil {
		u.spinner.Disable()
		fmt.Println(evt.StdOutEvent.Text)
		u.spinner.Enable()
		return
	}

	if evt.ResourcePreEvent != nil {
		u.timing[evt.ResourcePreEvent.Metadata.URN] = time.Now()
		if evt.ResourcePreEvent.Metadata.Type == "pulumi:pulumi:Stack" {
			return
		}

		if evt.ResourcePreEvent.Metadata.Old != nil && evt.ResourcePreEvent.Metadata.Old.Parent != "" {
			u.parents[evt.ResourcePreEvent.Metadata.URN] = evt.ResourcePreEvent.Metadata.Old.Parent
		}

		if evt.ResourcePreEvent.Metadata.New != nil && evt.ResourcePreEvent.Metadata.New.Parent != "" {
			u.parents[evt.ResourcePreEvent.Metadata.URN] = evt.ResourcePreEvent.Metadata.New.Parent
		}

		if evt.ResourcePreEvent.Metadata.Op == apitype.OpSame {
			// Do not print anything for skipped resources
			return
		}

		if evt.ResourcePreEvent.Metadata.Op == apitype.OpCreate {
			u.printProgress(Progress{
				Color: color.FgYellow,
				Label: "Creating",
				URN:   evt.ResourcePreEvent.Metadata.URN,
			})
			return
		}

		if evt.ResourcePreEvent.Metadata.Op == apitype.OpUpdate {
			u.printProgress(Progress{
				Color: color.FgYellow,
				Label: "Updating",
				URN:   evt.ResourcePreEvent.Metadata.URN,
			})
			return
		}

		if evt.ResourcePreEvent.Metadata.Op == apitype.OpCreateReplacement {
			u.printProgress(Progress{
				Color: color.FgYellow,
				Label: "Creating",
				URN:   evt.ResourcePreEvent.Metadata.URN,
			})
			return
		}

		if evt.ResourcePreEvent.Metadata.Op == apitype.OpDeleteReplaced {
			u.printProgress(Progress{
				Color: color.FgYellow,
				Label: "Deleting",
				URN:   evt.ResourcePreEvent.Metadata.URN,
			})
			return
		}

		if evt.ResourcePreEvent.Metadata.Op == apitype.OpReplace {
			u.printProgress(Progress{
				Color: color.FgYellow,
				Label: "Creating",
				URN:   evt.ResourcePreEvent.Metadata.URN,
			})
			return
		}

		if evt.ResourcePreEvent.Metadata.Op == apitype.OpDelete {
			u.printProgress(Progress{
				Color: color.FgYellow,
				Label: "Deleting",
				URN:   evt.ResourcePreEvent.Metadata.URN,
			})
			return
		}

		if evt.ResourcePreEvent.Metadata.Op == apitype.OpRefresh {
			u.printProgress(Progress{
				Color: color.FgYellow,
				Label: "Refreshing",
				URN:   evt.ResourcePreEvent.Metadata.URN,
			})
			return
		}
	}

	if evt.ResOutputsEvent != nil {
		// if evt.ResOutputsEvent.Metadata.Type == "pulumi:pulumi:Stack" && evt.ResOutputsEvent.Metadata.Op != apitype.OpDelete {
		// 	u.outputs = evt.ResOutputsEvent.Metadata.New.Outputs
		// 	return
		// }
		if evt.ResOutputsEvent.Metadata.Type == "pulumi:pulumi:Stack" {
			return
		}

		if evt.ResOutputsEvent.Metadata.New != nil {
			if hint, ok := evt.ResOutputsEvent.Metadata.New.Outputs["_hint"]; ok {
				stringHint, ok := hint.(string)
				if ok {
					u.hints[evt.ResOutputsEvent.Metadata.URN] = stringHint
				} else {
					slog.Info("hint is not a string", "hint", hint)
				}
			}
		}

		if evt.ResOutputsEvent.Metadata.Type == "sst:aws:Nextjs" && evt.ResOutputsEvent.Metadata.Op == apitype.OpCreate && false {
			u.footer = "🎉 Congrats on your new site!"
		}

		duration := time.Since(u.timing[evt.ResOutputsEvent.Metadata.URN]).Round(time.Millisecond)
		if evt.ResOutputsEvent.Metadata.Op == apitype.OpSame && u.mode == ProgressModeRefresh {
			u.printProgress(Progress{
				Color:    color.FgGreen,
				Label:    "Refreshed",
				Final:    true,
				URN:      evt.ResOutputsEvent.Metadata.URN,
				Duration: duration,
			})
			return
		}
		if evt.ResOutputsEvent.Metadata.Op == apitype.OpCreate {
			u.printProgress(Progress{
				Color:    color.FgGreen,
				Label:    "Created",
				Final:    true,
				URN:      evt.ResOutputsEvent.Metadata.URN,
				Duration: duration,
			})
		}
		if evt.ResOutputsEvent.Metadata.Op == apitype.OpUpdate {
			u.printProgress(Progress{
				Color:    color.FgGreen,
				Label:    "Updated",
				Final:    true,
				URN:      evt.ResOutputsEvent.Metadata.URN,
				Duration: duration,
			})
		}
		if evt.ResOutputsEvent.Metadata.Op == apitype.OpDelete {
			u.printProgress(Progress{
				Color:    color.FgHiBlack,
				Label:    "Deleted",
				Final:    true,
				URN:      evt.ResOutputsEvent.Metadata.URN,
				Duration: duration,
			})
		}
		if evt.ResOutputsEvent.Metadata.Op == apitype.OpDeleteReplaced {
			u.printProgress(Progress{
				Color:    color.FgHiBlack,
				Label:    "Deleted",
				Final:    true,
				URN:      evt.ResOutputsEvent.Metadata.URN,
				Duration: duration,
			})
		}
		if evt.ResOutputsEvent.Metadata.Op == apitype.OpCreateReplacement {
			u.printProgress(Progress{
				Color:    color.FgGreen,
				Label:    "Created",
				Final:    true,
				URN:      evt.ResOutputsEvent.Metadata.URN,
				Duration: duration,
			})
		}
		if evt.ResOutputsEvent.Metadata.Op == apitype.OpReplace {
			u.printProgress(Progress{
				Color:    color.FgGreen,
				Label:    "Created",
				Final:    true,
				URN:      evt.ResOutputsEvent.Metadata.URN,
				Duration: duration,
			})
		}
	}

	if evt.ResOpFailedEvent != nil {
	}

	if evt.DiagnosticEvent != nil {
		if evt.DiagnosticEvent.Severity == "error" {
			u.printProgress(Progress{
				URN:     evt.DiagnosticEvent.URN,
				Color:   color.FgRed,
				Final:   true,
				Label:   "Error",
				Message: parseError(evt.DiagnosticEvent.Message),
			})
		}

		if evt.DiagnosticEvent.Severity == "info" {
			u.spinner.Disable()
			fmt.Println(parseError(evt.DiagnosticEvent.Message)[0])
			u.spinner.Enable()
		}

		if evt.DiagnosticEvent.Severity == "info#err" {
			if strings.HasPrefix(evt.DiagnosticEvent.Message, "Downloading provider") {
				u.printEvent(color.FgMagenta, "Info", evt.DiagnosticEvent.Message)
			} else {
				u.spinner.Disable()
				fmt.Println(parseError(evt.DiagnosticEvent.Message)[0])
				u.spinner.Enable()
			}
		}
	}

	if evt.CompleteEvent != nil {
		u.complete = evt.CompleteEvent
		u.spinner.Disable()
		defer fmt.Println()
		if u.hasProgress {
			fmt.Println()
		}
		if len(evt.CompleteEvent.Errors) == 0 && evt.CompleteEvent.Finished {
			color.New(color.FgGreen, color.Bold).Print(IconCheck)
<<<<<<< HEAD
			color.New(color.FgWhite, color.Bold).Println("  ", u.formatCompleteCopy())
=======
			if len(u.dedupe) == 0 {
				color.New(color.FgWhite, color.Bold).Println("  No changes")
			}
			if len(u.dedupe) > 0 {
				color.New(color.FgWhite, color.Bold).Println("  Complete")
			}
>>>>>>> d0594afe
			if len(evt.CompleteEvent.Hints) > 0 {
				for k, v := range evt.CompleteEvent.Hints {
					splits := strings.Split(k, "::")
					color.New(color.FgHiBlack).Print("   ")
					color.New(color.FgHiBlack, color.Bold).Print(splits[len(splits)-1] + ": ")
					color.New(color.FgWhite).Println(v)
				}
			}
			if len(evt.CompleteEvent.Outputs) > 0 {
				if len(evt.CompleteEvent.Hints) > 0 {
					color.New(color.FgHiBlack).Println("   ---")
				}
				for k, v := range evt.CompleteEvent.Outputs {
					color.New(color.FgHiBlack).Print("   ")
					color.New(color.FgHiBlack, color.Bold).Print(k + ": ")
					color.New(color.FgWhite).Println(v)
				}
			}
			if u.footer != "" {
				fmt.Println()
				fmt.Println(u.footer)
			}
			return
		}

		if len(evt.CompleteEvent.Errors) == 0 && !evt.CompleteEvent.Finished {
			color.New(color.FgRed, color.Bold).Print("\n" + IconX)
			color.New(color.FgWhite, color.Bold).Println("  Interrupted")
			return
		}

		color.New(color.FgRed, color.Bold).Print("\n" + IconX)
		color.New(color.FgWhite, color.Bold).Println("  Failed")

		for _, status := range evt.CompleteEvent.Errors {
			if status.URN != "" {
				color.New(color.FgRed, color.Bold).Println("   " + u.formatURN(status.URN))
			}
			color.New(color.FgWhite).Println("   " + strings.Join(parseError(status.Message), "\n   "))
		}
	}
}

var COLORS = []color.Attribute{
	color.FgMagenta,
	color.FgCyan,
	color.FgGreen,
	color.FgWhite,
}

func (u *UI) getColor(input string) color.Attribute {
	result, ok := u.colors[input]
	if !ok {
		result = COLORS[len(u.colors)%len(COLORS)]
		u.colors[input] = result
	}
	return result
}

func (u *UI) Event(evt *server.Event) {
	if evt.ConcurrentUpdateEvent != nil {
		u.printEvent(color.FgRed, "Locked", "A concurrent update was detected on the stack. Run `sst unlock` to delete the lock file and retry.")
		return
	}

	if evt.FunctionInvokedEvent != nil {
		u.workerTime[evt.FunctionInvokedEvent.WorkerID] = time.Now()
		u.printEvent(u.getColor(evt.FunctionInvokedEvent.WorkerID), color.New(color.FgWhite, color.Bold).Sprintf("%-11s", "Invoked"), u.functionName(evt.FunctionInvokedEvent.FunctionID))
	}

	if evt.FunctionResponseEvent != nil {
		duration := time.Since(u.workerTime[evt.FunctionResponseEvent.WorkerID]).Round(time.Millisecond)
		formattedDuration := fmt.Sprintf("took %.9s", fmt.Sprintf("+%v", duration))
		u.printEvent(u.getColor(evt.FunctionResponseEvent.WorkerID), "Done", formattedDuration)
	}

	if evt.FunctionLogEvent != nil {
		duration := time.Since(u.workerTime[evt.FunctionLogEvent.WorkerID]).Round(time.Millisecond)
		formattedDuration := fmt.Sprintf("%.9s", fmt.Sprintf("+%v", duration))
		u.printEvent(u.getColor(evt.FunctionLogEvent.WorkerID), formattedDuration, evt.FunctionLogEvent.Line)
	}

	if evt.FunctionBuildEvent != nil {
		if len(evt.FunctionBuildEvent.Errors) > 0 {
			u.printEvent(color.FgRed, "Build Error", u.functionName(evt.FunctionBuildEvent.FunctionID)+" "+strings.Join(evt.FunctionBuildEvent.Errors, "\n"))
			return
		}
		u.printEvent(color.FgGreen, "Build", u.functionName(evt.FunctionBuildEvent.FunctionID))
	}

	if evt.FunctionErrorEvent != nil {
		u.printEvent(u.getColor(evt.FunctionErrorEvent.WorkerID), color.New(color.FgRed).Sprintf("%-11s", "Error"), evt.FunctionErrorEvent.ErrorMessage)
		for _, item := range evt.FunctionErrorEvent.Trace {
			if strings.Contains(item, "Error:") {
				continue
			}
			u.printEvent(u.getColor(evt.FunctionErrorEvent.WorkerID), "", "↳ "+strings.TrimSpace(item))
		}
	}
}

func (u *UI) functionName(functionID string) string {
	if u.complete == nil {
		return functionID
	}
	for _, resource := range u.complete.Resources {
		if resource.Type == "sst:aws:Function" && resource.URN.Name() == functionID {
			return resource.Outputs["_metadata"].(map[string]interface{})["handler"].(string)
		}
	}
	return functionID
}

func (u *UI) printEvent(barColor color.Attribute, label string, message string) {
	if u.spinner.Active() {
		u.spinner.Disable()
		defer u.spinner.Enable()
	}
	color.New(barColor, color.Bold).Print("|  ")
	color.New(color.FgHiBlack).Print(fmt.Sprintf("%-11s", label), " ", strings.TrimSpace(message))
	fmt.Println()
}

func (u *UI) Interrupt() {
	u.spinner.Suffix = "  Interrupting..."
}

func (u *UI) Destroy() {
	u.spinner.Disable()
}

func (u *UI) Header(version, app, stage string) {
	color.New(color.FgCyan, color.Bold).Print("SST ❍ ion " + version + "  ")
	color.New(color.FgHiBlack).Print("ready!")
	fmt.Println()
	fmt.Println()
	color.New(color.FgCyan, color.Bold).Print("➜  ")

	color.New(color.FgWhite, color.Bold).Printf("%-12s", "App:")
	color.New(color.FgHiBlack).Println(app)

	color.New(color.FgWhite, color.Bold).Printf("   %-12s", "Stage:")
	color.New(color.FgHiBlack).Println(stage)
	if u.mode == ProgressModeDev {
		color.New(color.FgWhite, color.Bold).Printf("   %-12s", "Console:")
		color.New(color.FgHiBlack).Println("https://console.sst.dev")
	}
	fmt.Println()
}

func (u *UI) Start() {
	u.spinner.Start()
	if u.mode == ProgressModeRemove {
		u.spinner.Suffix = "  Removing..."
	}
	if u.mode == ProgressModeDev {
		u.spinner.Suffix = "  Deploying..."
	}
	if u.mode == ProgressModeDeploy {
		u.spinner.Suffix = "  Deploying..."
	}
	if u.mode == ProgressModeRefresh {
		u.spinner.Suffix = "  Refreshing..."
	}
}

func (u *UI) formatCompleteCopy() string {
	if u.mode == ProgressModeRemove {
		return "Removed"
	}
	if u.mode == ProgressModeRefresh {
		return "Refreshed"
	}
	if u.mode == ProgressModeDeploy {
		return "Deployed"
	}
	return "Complete"
}

func (u *UI) formatURN(urn string) string {
	if urn == "" {
		return ""
	}

	child := resource.URN(urn)
	result := child.Name() + " [" + child.Type().DisplayName() + "]"

	for {
		parent := resource.URN(u.parents[string(child)])
		if parent == "" {
			break
		}
		if parent.Type().DisplayName() == "pulumi:pulumi:Stack" {
			break
		}
		child = parent
	}
	if string(child) != urn {
		result = child.Name() + " [" + child.Type().DisplayName() + "]" + " → " + result
	}
	return result
}

type Progress struct {
	Color   color.Attribute
	Label   string
	URN     string
	Final   bool
	Message []string
	time.Duration
}

func (u *UI) printProgress(progress Progress) {
	u.spinner.Disable()
	defer u.spinner.Enable()
	dedupeKey := progress.URN + progress.Label
	if u.dedupe[dedupeKey] {
		return
	}
	u.dedupe[dedupeKey] = true
	if !progress.Final && false {
		u.pending[progress.URN] =
			color.New(color.FgWhite).Sprintf("   %-11s %v", progress.Label, u.formatURN(progress.URN))
		suffix := "  Deploying...\n"
		for _, item := range u.pending {
			suffix += item + "\n"
		}
		u.spinner.Suffix = strings.TrimRight(suffix, "\n")
		return
	}

	color.New(progress.Color, color.Bold).Print("|  ")
	color.New(color.FgHiBlack).Print(fmt.Sprintf("%-11s", progress.Label), " ", u.formatURN(progress.URN))
	if progress.Duration > time.Second {
		color.New(color.FgHiBlack).Printf(" (%.1fs)", progress.Duration.Seconds())
	}
	if len(progress.Message) > 0 {
		for _, item := range progress.Message {
			fmt.Println()
			color.New(progress.Color, color.Bold).Print("|  ")
			color.New(color.FgWhite).Print(item)
		}
	}
	fmt.Println()
	u.hasProgress = true
}<|MERGE_RESOLUTION|>--- conflicted
+++ resolved
@@ -319,16 +319,7 @@
 		}
 		if len(evt.CompleteEvent.Errors) == 0 && evt.CompleteEvent.Finished {
 			color.New(color.FgGreen, color.Bold).Print(IconCheck)
-<<<<<<< HEAD
 			color.New(color.FgWhite, color.Bold).Println("  ", u.formatCompleteCopy())
-=======
-			if len(u.dedupe) == 0 {
-				color.New(color.FgWhite, color.Bold).Println("  No changes")
-			}
-			if len(u.dedupe) > 0 {
-				color.New(color.FgWhite, color.Bold).Println("  Complete")
-			}
->>>>>>> d0594afe
 			if len(evt.CompleteEvent.Hints) > 0 {
 				for k, v := range evt.CompleteEvent.Hints {
 					splits := strings.Split(k, "::")
@@ -502,10 +493,10 @@
 	if u.mode == ProgressModeRefresh {
 		return "Refreshed"
 	}
-	if u.mode == ProgressModeDeploy {
-		return "Deployed"
-	}
-	return "Complete"
+	if len(u.dedupe) > 0 {
+		return "Complete"
+	}
+	return "No changes"
 }
 
 func (u *UI) formatURN(urn string) string {
